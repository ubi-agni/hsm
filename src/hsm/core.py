--- conflicted
+++ resolved
@@ -18,11 +18,8 @@
 
 import collections
 from collections import deque
-<<<<<<< HEAD
+from threading import Thread
 import Queue
-=======
-from threading import Thread
->>>>>>> 10b21378
 
 import logging
 _LOGGER = logging.getLogger("hsm.core")
@@ -769,32 +766,6 @@
             self._raise(msg)
 
 
-<<<<<<< HEAD
-def run(sm, final_state):
-    """Run the statemachine until the final state is reached. Events are dispatched a synchronous way.
-    """
-    if isinstance(final_state, string_types):
-        final_state = sm[final_state]
-
-    event_queue = Queue.Queue()
-    def dispatch_with_queue(event):
-        event_queue.put(event)
-
-    sm._dispatch = sm.dispatch
-    sm.dispatch = dispatch_with_queue
-
-    sm.initialize()
-    def finished():
-        return sm.leaf_state is final_state or sm.leaf_state.is_substate(final_state)
-
-    while not finished():
-        event = event_queue.get()
-        sm._dispatch(event)
-
-    print('finished')
-    sm.dispatch = sm._dispatch
-    del(sm._dispatch)
-=======
 class ProcessorThread(Thread):
     def __init__(self, state, event):
         super(ProcessorThread, self).__init__()
@@ -853,4 +824,29 @@
 
     def execute(self, event = None):
         return self._cb(event, *self._args, **self._kwargs)
->>>>>>> 10b21378
+
+
+def run(sm, final_state):
+    """Run the statemachine until the final state is reached. Events are dispatched a synchronous way.
+    """
+    if isinstance(final_state, string_types):
+        final_state = sm[final_state]
+
+    event_queue = Queue.Queue()
+    def dispatch_with_queue(event):
+        event_queue.put(event)
+
+    sm._dispatch = sm.dispatch
+    sm.dispatch = dispatch_with_queue
+
+    sm.initialize()
+    def finished():
+        return sm.leaf_state is final_state or sm.leaf_state.is_substate(final_state)
+
+    while not finished():
+        event = event_queue.get()
+        sm._dispatch(event)
+
+    print('finished')
+    sm.dispatch = sm._dispatch
+    del(sm._dispatch)